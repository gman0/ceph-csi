--- conflicted
+++ resolved
@@ -88,15 +88,9 @@
 
 	return &csi.CreateVolumeResponse{
 		Volume: &csi.Volume{
-<<<<<<< HEAD
 			VolumeId:      string(volId),
-			CapacityBytes: sz,
+			CapacityBytes: req.GetCapacityRange().GetRequiredBytes(),
 			VolumeContext: req.GetParameters(),
-=======
-			Id:            string(volId),
-			CapacityBytes: req.GetCapacityRange().GetRequiredBytes(),
-			Attributes:    req.GetParameters(),
->>>>>>> 9a7ef258
 		},
 	}, nil
 }

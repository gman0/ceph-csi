--- conflicted
+++ resolved
@@ -27,11 +27,7 @@
       serviceAccount: cephfs-csi-provisioner
       containers:
         - name: csi-provisioner
-<<<<<<< HEAD
           image: quay.io/k8scsi/csi-provisioner:v1.0.1
-=======
-          image: quay.io/k8scsi/csi-provisioner:canary
->>>>>>> 0d64d061
           args:
             - "--csi-address=$(ADDRESS)"
             - "--v=5"
